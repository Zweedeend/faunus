#ifndef FAUNUS_ANALYSIS_H
#define FAUNUS_ANALYSIS_H

#include <faunus/common.h>
#include <faunus/average.h>
#include <faunus/physconst.h>
#include <faunus/group.h>
#include <faunus/space.h>
#include <faunus/point.h>
#include <faunus/textio.h>
#include <faunus/energy.h>
#include <Eigen/Core>
#include <chrono>
#include <thread>

namespace Faunus {

  /**
   * @brief Namespace for analysis routines
   */
  namespace Analysis {

    /**
     * @brief Base class for analysis routines.
     *
     * This is the base class for analysis routines.
     * Derived class *must* implement:
     *
     * - a descriptive name
     * - `_info()`
     * - `_sample()`
     *
     * It is strongly recommended that derived classes also implement:
     *
     * - the `cite` string to provide external information
     * - `_test()` for unit testing
     *
     * The `sample()` wrapper function takes care of timing the analysis
     * as well as sample the number of sample points at a given interval
     * specified with the JSON keyword `nstep`. For some examples, see
     * i.e. `VirialPressure` or `PolymerShape`.
     *
     * @todo Make `_sample()` pure virtual
     */
    class AnalysisBase {
      private:
        virtual string _info()=0; //!< info all classes must provide
        virtual Tmjson _json();   //!< result of analysis as json object
        virtual void _test(UnitTest&);

        int stepcnt;          //!< counter between sampling points
        int steps;            //!< Sample interval (do not modify)

      protected:
        TimeRelativeOfTotal<std::chrono::microseconds> timer;
        char w;               //!< width of info
        unsigned long int cnt;//!< number of samples - increased for every run()==true.
        string name;          //!< descriptive name
        string cite;          //!< reference, url, doi etc. describing the analysis
        virtual void _sample();
      public:
        AnalysisBase();
        AnalysisBase(const Tmjson&);
        virtual ~AnalysisBase();
        string info();       //!< Print info and results
        void test(UnitTest&);//!< Perform unit test
        void sample();       //!< Sample event.
        Tmjson json();       //!< Get info and results as json object
    };

    /**
     * @brief Pressure analysis using the virial theorem
     *
     * This calculates the excess pressure tensor defined as
     * @f[
     * \mathcal{P} = \frac{1}{3V}\left <
     * \sum_{i}^{N-1} \sum_{j=i+1}^N \mathbf{r}_{ij} \otimes \mathbf{f}_{ij}
     * \right >_{NVT}
     * @f]
     * where @f$r@f$ and @f$f@f$ are the distance and force, @f$V@f$ the system volume,
     * and the excess pressure scalar is the trace of @f$\mathcal{P}@f$.
     * The trivial kinetic contribution is currently not included.
     *
     * Upon construction the JSON entry is searched
     * for the following keywords:
     *
     * Keyword   |  Description
     * :-------- | :-------------------------------------------
     * nstep     | Sample every steps time `sample()` is called
     * dim       | Dimensions (default: 3)
     * area      | Area if dim=2 (default: 0)
     *
     * References:
     *
     * - <http://dx.doi.org/10/ffwrhd>
     * - <http://dx.doi.org/10/fspzcx>
     *
     * @todo At the moment this analysis is limited to "soft" systems only,
     * i.e. for non-rigid systems with continuous potentials.
     */
    template<typename Tspace>
    class VirialPressure : public AnalysisBase {
      private:

        Tspace* spc;
        Energy::Energybase<Tspace>* pot;
        int dim;             // dimensions (default: 3)
        double area;         // area if dim=2 (default: 0)

        typedef Eigen::Matrix3d Ttensor;
        Ttensor T;           // excess pressure tensor
        Average<double> Pid; // ideal pressure

        /** @brief Ignore internal pressure in molecular groups (default: false) */
        bool noMolecularPressure;

        inline string _info() override {
          using namespace Faunus::textio;
          std::ostringstream o;
          if (cnt>0) {
            vector<double> P(3);
            vector<string> id = {"Ideal", "Excess", "Total"};

            P[0] = Pid.avg();       // ideal
            P[1] = (T/cnt).trace(); // excess
            P[2] = P[0] + P[1];     // total

            char l=15;
            o << "\n  " << std::right
              << setw(l+l) << "kT/"+angstrom+cubed
              << setw(l) << "mM" << setw(l) << "Pa" << setw(l) << "atm" << "\n";
            for (int i=0; i<3; i++)
              o << std::left << setw(l) << "  "+id[i] << std::right
                << setw(l) << P[i]
                << setw(l) << P[i] / 1.0_mM
                << setw(l) << P[i] / 1.0_Pa
                << setw(l) << P[i] / 1.0_atm << "\n";
            o << "\n  Osmotic coefficient = " <<  1 + P[1] / P[0] << "\n"
              << "  Excess pressure tensor (mM):\n\n" << T / cnt / 1.0_mM << endl;
          }
          return o.str();
        }

        inline void _test(UnitTest &test) override {
          test("virial_pressure_mM", (T/cnt).trace() / 1.0_mM );
        }

        template<class Tpvec, class Tgeo, class Tpot>
          Ttensor g_internal(const Tpvec &p, Tgeo &geo, Tpot &pot, Group &g) { 
            Ttensor t;
            t.setZero();
            for (auto i=g.front(); i<g.back(); i++)
              for (auto j=i+1; j<=g.back(); j++) {
                auto rij = geo.vdist(p[i],p[j]);
                auto fij = pot.f_p2p(p[i],p[j]);
                t += rij * fij.transpose();
              }
            return t;
          }

        template<class Tpvec, class Tgeo, class Tpot>
          Ttensor g2g(const Tpvec &p, Tgeo &geo, Tpot &pot, Group &g1, Group &g2) { 
            assert(&g1!=&g2);
            Ttensor t;
            t.setZero();
            for (auto i : g1)
              for (auto j : g2) {
                auto rij = geo.vdist(p[i],p[j]);
                auto fij = pot.f_p2p(p[i],p[j]);
                t += rij * fij.transpose();
              }
            return t;
          }

        inline void _sample() override {
          Ttensor t;
          t.setZero();

          int N=spc->p.size();
          double V=spc->geo.getVolume();
          if (dim==2) {
            assert(area>0 && "Area must be specified for 2D sampling");
            V=area;
          }

          // loop over groups internally
          for (auto g : spc->groupList()) {
            if (noMolecularPressure)
            if (g->isMolecular()) {
              N=N-g->size()+1;
              continue;
            }
            t+=g_internal(spc->p, spc->geo, *pot, *g);
          }

          // loop group-to-group
          auto beg=spc->groupList().begin();
          auto end=spc->groupList().end();
          for (auto gi=beg; gi!=end; ++gi)
            for (auto gj=gi; ++gj!=end;)
              t+=g2g(spc->p, spc->geo, *pot, *(*gi), *(*gj));

          // add to grand avarage
          T += t/(dim*V);
          Pid += N/V;
        }

      public:
        template<class Tpotential>
        VirialPressure( const Tmjson &j, Tpotential &pot, Tspace &spc ) : spc(&spc), pot(&pot), AnalysisBase( j ) {
          dim = j["dim"] | 3;
          area = j["area"] | 0.0;
          noMolecularPressure = j["noMolecularPressure"] | false;
          name="Virial Pressure";
          T.setZero();
        }
    };

    /*!
     * \brief Radial distribution analysis
     *
     * This radial distribution is defined as
     * @f$ g(r) = \rho(r) / \rho(\infty) @f$
     * where @f$\rho@f$ are particle densities in a spherical volume element
     * `rdr` and in the bulk, respectively.
     *
     * Example:
     *
     * ~~~
     * short cation = atom["Na"].id;
     * short anion = atom["Cl"].id;
     * Analysis::RadialDistribution<float,unsigned int> rdf(0.2); // 0.2 Å resolution
     * rdf.sample( myspace, mygroup, cation, anion );
     * rdf.save("rdf.dat");
     * ~~~
     *
     * @date Lund 2011
     */
    template<typename Tx=float, typename Ty=unsigned long long int>
      class RadialDistribution : public Table2D<Tx,Ty> {
        private:
          typedef Table2D<Tx,Ty> Ttable;
          virtual double volume(Tx x) {
            return 4./3.*pc::pi*( pow(x+0.5*this->dx,3)
                - pow(x-0.5*this->dx,3) );
          }

          double get(Tx x) override {
            assert( volume(x)>0 );
            assert( this->count()>0 );

            if (bulkconc.cnt==0) bulkconc+=1;
            if (bulkconc.avg()<1e-6) bulkconc+=1;
            if (Npart.cnt==0) Npart+=1;

            return ((double)this->operator()(x)*Npart.avg())
              / (volume(x) *(double)this->count() * bulkconc.avg());
          }

          Average<double> bulkconc; //!< Average bulk concentration
          Average<double> Npart;
        public:
          Tx maxdist; //!< Pairs with distances above this value will be skipped (default: infinity)

          /*!
           * \param res Resolution of X axis
           */
          RadialDistribution(Tx res=0.2) : Ttable(res,Ttable::HISTOGRAM) {
            this->name="Radial Distribution Function";

            maxdist=pc::infty;
            static_assert( std::is_integral<Ty>::value,
                "Histogram must be of integral type");
            static_assert( std::is_unsigned<Ty>::value,
                "Histogram must be unsigned");
          }
          /*!
           * \brief Sample radial distibution of two atom types
           * \param spc Simulation space
           * \param g Group to search
           * \param ida Atom id of first particle
           * \param idb Atom id of second particle
           */
          template<class Tspace>
            void sample(Tspace &spc, Group &g, short ida, short idb) {
              for (auto i=g.begin(); i!=g.end()-1; i++)
                for (auto j=i+1; j!=g.end(); j++)
                  if ( (spc.p[*i].id==ida && spc.p[*j].id==idb) || (spc.p[*i].id==idb && spc.p[*j].id==ida) ) {
                    Tx r=spc.geo.dist(spc.p[*i], spc.p[*j]);
                    if (r<=maxdist)
                      this->operator() (r)++;
                  }
              int bulk=0;
              for (auto i : g){
                if (spc.p[i].id==ida || spc.p[i].id==idb){
                  bulk++;
                }
              }
              Npart+=bulk;
              bulkconc += bulk / spc.geo.getVolume();
            }


          template<class Tspace>
            void sample(Tspace &spc, short ida, short idb) {
              Group all(0, spc.p.size()-1);
              assert(all.size()==(int)spc.p.size());
              return sample(spc,all,ida,idb);
            }

          template<class Tspace>
            void sampleMolecule(Tspace &spc, Group &sol) {
              for (int i=0; i<sol.numMolecules()-1; i++) {
                for (int j=i+1; j<sol.numMolecules(); j++) {
                  Group ig, jg;
                  sol.getMolecule(i,ig);
                  sol.getMolecule(j,jg);
                  Point icm = ig.massCenter(spc);
                  Point jcm = jg.massCenter(spc);
                  this->operator() (spc.geo.dist(icm,jcm))++;
                }
              }
            }

          // Same as sampeMolecule but different inputs
          template<class Tspace>
            void sampleMoleculeGroup(Tspace &spc, vector<Group> &g, string name) {
              int bulk = 0;
              for(size_t i = 0; i < g.size()-1; i++) {
                Group ig = g[i];
                if(ig.name == name) {
                  bulk++;
                  for(size_t j = i+1; j < g.size(); j++) {
                    Group jg = g[j];
                    if(jg.name == name) {
                      Point icm = ig.massCenter(spc);
                      Point jcm = jg.massCenter(spc);
                      this->operator() (spc.geo.dist(icm,jcm))++;
                    }
                  }
                }
              }
              Npart+=bulk;
              bulkconc += bulk / spc.geo.getVolume();
            }
      };

    /**
     * @brief Distribution along a line
     *
     * This is merely a histogram where the volume element of each
     * bin is set to unity. This differs from i.e. the radial distribution
     * where spherical volume elements are used.
     */
    template<typename Tx=double, typename Ty=unsigned long>
      class LineDistribution : public RadialDistribution<Tx,Ty> {
        private:
          double volume(Tx x) override { return 1.0; }
        public:
          LineDistribution(Tx res=0.2) : RadialDistribution<Tx,Ty>(res) {
            this->name="Line Distribution";
          }

      };

    /*!
     * \brief Line distr. when the bins values should sum up to `n`.
     *
     * Example: Salt line distribution
     *
     * ~~~
     * Analysis::LineDistributionNorm<float,unsigned long int> saltdistr(salt.size(), 0.2);
     * ~~~
     *
     * \author Axel Thuresson
     * \date Lund 2012
     */
    template<typename Tx=double, typename Ty=int>
      class LineDistributionNorm : public RadialDistribution<Tx,Ty> {
        private:
          double volume(Tx x) override { return 1.0; }
          int n;
        public:
          LineDistributionNorm(int al_n=1, Tx res=0.2) : RadialDistribution<Tx,Ty>(res) {
            this->name="Line Distribution Normalized for n particles";
            n = al_n;
          }
          double get(Tx x) override {
            assert( volume(x)>0 );
            assert( this->count()>0 );
            return (double)this->operator()(x) * n / (double)this->count();
          }

          /*!
           * \brief Simplest form of the midplane pressure
           */
          double mid() {
            return (get(this->dx)+get(-this->dx))*0.5/this->dx;
          }

          /*!
           * \brief Simplest form of the end pressure
           */
          double end() {
            return (get(this->minx())+get(this->minx()+this->dx)+get(-this->minx())+get(-this->minx()-this->dx))*0.25/this->dx;
          }
      };

    /**
     * @brief Base class for force calculations
     *
     * Includes some neccessary functionality for deriving the force.
     *
     * @author Axel Thuresson
     * @date Lund, 2013
     */
    class TwobodyForce : public AnalysisBase {
      protected:
        string _info();         //!< Print results of analysis
        Group* igroup1;
        Group* igroup2;
        Group* ions;
      public:
        virtual Point meanforce();
        TwobodyForce(InputMap&, Group&, Group&, Group&);//!< Constructor
        void save(string);
        void setTwobodies(Group&, Group&, Group&);
    };

    /*!
     * \brief Calculates the "direct" twobody mean force
     *
     * Calculates the "direct" mean force between two bodies including ions.
     * This method is usually decent at close distances (large mean force).
     * When the two bodies are far apart (small mean force) the difference 
     * between two large is taken which gives a relative large error.
     *
     * \author Axel Thuresson
     * \date Lund, 2013
     */
    class TwobodyForceDirect : public TwobodyForce {
      private:
        Point f_pp;
        Point f_pi;
        Point f_ip;
      protected:
        string _info();         //!< Print results of analysis
      public:
        TwobodyForceDirect(InputMap&, Group&, Group&, Group&);//!< Constructor
        Point meanforce();

        /** @brief Calculate the direct force between the two bodies */
        template<class Tpvec, class Tenergy>
          void calc(Tpvec &p, Tenergy &pot) {
              // Force between the two bodies
              for (auto i : *igroup1) {
                for (auto j : *igroup2) {
                  Point f = pot.f_p2p(p[i], p[j]);
                  f_pp += f;
                }
              }
              //f_pp += 1.0*_f_pp;
              //f_mean1 += 1.0*_f_pp;
              //f_mean2 += -1.0*_f_pp;
              for (auto i : *igroup1) {
                for (auto j : *ions) {
                  Point f = pot.f_p2p(p[i],p[j]);
                  f_pi += f;
                }
              }
              for (auto i : *igroup2) {
                for (auto j : *ions) {
                  Point f = pot.f_p2p(p[i], p[j]);
                  f_ip += f;
                }
              }
          }
    };

    /*!
     * \brief Calculates the midplane twobody mean force
     *
     * Calculates the midplane mean force between two bodies including ions.
     * This method has usually faster convergence than direct force calculations.
     *
     * \author Axel Thuresson
     * \date Lund, 2013
     */
    class TwobodyForceMidp : public TwobodyForce {
      private:
        Point f_pp;
        Point f_pi;
        Point f_ip;
        Point f_ii;
        Analysis::LineDistributionNorm<float,unsigned long int> *saltdistr;
      protected:
        string _info();         //!< Print results of analysis
      public:
        TwobodyForceMidp(InputMap&, Group&, Group&, Group&, Analysis::LineDistributionNorm<float,unsigned long int>*);//!< Constructor
        Point meanforce();

        /** @brief Calculate the direct force between the two bodies */
        template<class Tpvec, class Tenergy>
          void calc(Tpvec &p, Tenergy &pot) {
              // Force between the two bodies
              for (auto i : *igroup1) {
                for (auto j : *igroup2) {
                  Point f = pot.f_p2p(p[i], p[j]);
                  f_pp += f;
                }
              }

              for (auto i : *igroup1) {
                for (auto j : *ions) {
                  if (p[j].z() < 0.0) {
                    Point f = pot.f_p2p(p[i], p[j]);
                    f_pi += f;
                  }
                }
              }

              for (auto i : *igroup2) {
                for (auto j : *ions) {
                  if (p[j].z() >= 0.0) {
                    Point f = pot.f_p2p(p[i], p[j]);
                    f_ip += f;
                  }
                }
              }

              for (auto i : *ions) {
                if (p[i].z() >= 0.0) {
                  for (auto j : *ions) {
                    if (p[j].z() < 0.0) {
                      Point f = pot.f_p2p(p[i],p[j]);
                      f_ii += f;
                    }
                  }
                }
              }
          }
    };

    /**
     * @brief Analysis of polymer shape - radius of gyration, shape factor etc.
     * @date November, 2011
     *
     * This will analyse polymer groups and calculate Rg, Re and the shape factor. If
     * sample() is called with different groups these will be distinguished by their
     * *name* and sampled individually.
     * Upon construction the following JSON keywords are read from section
     * analysis/polymershape:
     *
     * Keyword   | Description
     * :-------- | :------------------
     * `nstep`   | Interval with which to sample (default: 1)
     * `mollist` | List of molecule name to sample
     */
    template<class Tspace>
    class PolymerShape : public AnalysisBase {
      private:
        std::map< string, Average<double> > Rg2, Rg, Re2, Rs, Rs2, Rg2x, Rg2y, Rg2z;
        Tspace* spc;

        vector<int> molid; // molecule id's to analyse

        string _info() override {
          char w=10;
          using namespace textio;
          std::ostringstream o;
          if (!Rg2.empty()) {
            o << endl << indent(SUBSUB) << std::left << setw(w) << "Group"
            << setw(w + 5) << bracket("Rg" + squared)
            << setw(w + 12) << bracket("Rg" + squared) + "-" + bracket("Rg") + squared
            << setw(w + 5) << rootof + bracket("Rg" + squared)
            << setw(w + 7) << rootof + bracket("Rgx" + squared)
            << setw(w + 7) << rootof + bracket("Rgy" + squared)
            << setw(w + 7) << rootof + bracket("Rgz" + squared)
            << setw(w + 7) << rootof + bracket("Re" + squared)
            << bracket("Re" + squared) + "/" + bracket("Rg" + squared) << endl;
            for (auto &m : Rg2)
              o << indent(SUBSUB) << std::left << setw(w) << m.first
              << std::setprecision(4)
              << setw(w) << m.second.avg()
              << setw(w + 2) << m.second.avg() - pow(Rg[m.first].avg(), 2)
              << setw(w - 2) << sqrt(m.second.avg())
              << setw(w) << sqrt(Rg2x[m.first].avg())
              << setw(w) << sqrt(Rg2y[m.first].avg())
              << setw(w) << sqrt(Rg2z[m.first].avg())
              << setw(w) << sqrt(Re2[m.first].avg())
              << Re2[m.first].avg() / Rg2[m.first].avg() << endl;
          }
          return o.str();
        }

        void _test(UnitTest &t) override {
          for (auto &m : Rg2)
            t("PolymerShape_Rg"+m.first, Rg[m.first].avg() );
        }

        Point vectorgyrationRadiusSquared(const Group &pol, const Tspace &spc) const {
          assert(spc.geo.dist(pol.cm, pol.massCenter(spc)) < 1e-9
                 && "Mass center must be in sync.");
          double sum = 0;
          Point t, r2(0, 0, 0);
          for (auto i : pol) {
            t = spc.p[i] - pol.cm;                     // vector to center of mass
            spc.geo.boundary(t);                     // periodic boundary (if any)
            r2.x() += spc.p[i].mw * t.x() * t.x();
            r2.y() += spc.p[i].mw * t.y() * t.y();
            r2.z() += spc.p[i].mw * t.z() * t.z();
            sum += spc.p[i].mw;                      // total mass
          }
          assert(sum > 0 && "Zero molecular weight not allowed.");
          return r2 * (1. / sum);
        }

        double gyrationRadiusSquared(const Group &pol, const Tspace &spc) {
          assert(spc.geo.dist(pol.cm, pol.massCenter(spc)) < 1e-9
                 && "Mass center must be in sync.");
          Point rg2 = vectorgyrationRadiusSquared(pol, spc);
          return rg2.x() + rg2.y() + rg2.z();
        }

        Point vectorEnd2end(const Group &pol, const Tspace &spc) {
          return spc.geo.vdist(spc.p[pol.front()], spc.p[pol.back()]);
        }

        void _sample() override {
          if (molid.empty()) // don't increase global counter if
            cnt=0;           // there are no molecules
          for (auto id : molid)
            for (auto pol : spc->findMolecules(id)) {
              Point r2 = vectorgyrationRadiusSquared(*pol, *spc);
              double rg2 = r2.x() + r2.y() + r2.z();
              double re2 = spc->geo.sqdist(spc->p[pol->front()], spc->p[pol->back()]);
              Rg2[pol->name]  += rg2;
              Rg2x[pol->name] += r2.x();
              Rg2y[pol->name] += r2.y();
              Rg2z[pol->name] += r2.z();
              Rg[pol->name]   += sqrt(r2.x()+r2.y()+r2.z());
              Re2[pol->name]  += re2; //end-2-end squared
              double rs = Re2[pol->name].avg() / Rg2[pol->name].avg(); // fluctuations in shape factor
              Rs[pol->name]   += rs;
              Rs2[pol->name]  += rs * rs;
              //Point re = vectorEnd2end(pol,spc);
              //Re2[pol.name] += pow(re.len(), 2);
            }
        }

      public:

        PolymerShape(const Tmjson &j, Tspace &spc) : AnalysisBase(j), spc(&spc) {
          name="Polymer Shape";
          auto& m = j["mollist"];
          for (auto &i : m) {   // loop over molecule names
            string molname = i.get<string>();
            auto it = spc.molList().find(molname);
            if (it != spc.molList().end())
              molid.push_back(it->id);
            else
              std::cerr << "# PolymerShape warning: molecule not found!" << endl;
          }
        }
    };

    /**
     * @brief Analyse charge multipoles and their fluctuations of groups
     *
     * This analysis class will analyse selected groups and calculate
     * their net-charge, dipole moment as well as their variances.
     * It is possible to exclude certain atom types by added their
     * names to an exclusionlist. Several groups may be analysed -
     * the `sample()` function will automatically identify different
     * groups via their names.
     * The dipole moment is calculated with respect to the mass center.
     *
     * Parameters are specified in `["analysis"]["chargemultipole"]:
     *
     * Key        | Description
     * :--------- | :--------------------------------
     * `nstep`    | Sample at every n'th microstep
     * `mollist`  | Array of molecule names to be analysed
     *
     * @author Anil Kurut
     * @date Lund 2012
     */
    template<typename Tspace>
      class ChargeMultipole : public AnalysisBase {
        private:
          Tspace* spc;
          vector<int> molid; // molid to analyse
          std::map< string, Average<double> > Z, Z2, mu, mu2;

          double charge(const Group &g, double Z=0) {
            for (auto i : g)
              if ( !excluded( spc->p[i] ) )
                Z+=spc->p[i].charge;
            return Z;
          }

          double dipole(const Group &g) {
            assert( spc->geo.dist(g.cm, g.massCenter(*spc))<1e-9
                && "Mass center must be in sync.");
            Point t, mu(0,0,0);
            for (auto i : g)
              if (!excluded(spc->p[i])) {
                t = spc->p[i]-g.cm;                // vector to center of mass
                spc->geo.boundary(t);               // periodic boundary (if any)
                mu+=spc->p[i].charge*t;
              }
            return mu.len();
          }

          /** @brief Determines particle should be excluded from analysis */
          template<class Tparticle>
            bool excluded(const Tparticle &p) {
              if (exclusionlist.count(atom[p.id].name)==0)
                return false;
              return true;
            }

          /** @brief Sample properties of Group (identified by group name) */
          void __sample(const Group &g) {
            assert(!g.name.empty() && "All Groups should have a name!");
            if ( spc->molecule[g.molId].isMolecular() ) {
              double z    = charge(g);
              double dip  = dipole(g);
              Z[g.name]  += z;
              Z2[g.name] += z*z;
              mu[g.name] += dip;
              mu2[g.name]+= dip*dip;
            }
          }

          /* @brief Sample properties of Group (identified by group name) */
          void _sample() override {
            for (auto id : molid) // loop over molecule id's
              for (auto g : spc->findMolecules(id)) // loop over molecules of that id
                __sample(*g);
          }

          string _info() override {
            using namespace textio;
            char k=13;
            std::ostringstream o;
            if (!exclusionlist.empty()) {
              o << pad(SUB,w, "Exclusion list");
              for (auto i : exclusionlist)
                o << i << " ";
            }
            o << endl << indent(SUB) << std::left << setw(w) << "Macromolecule  "
              << setw(k+4) << bracket("Z")
              << setw(k+11) << bracket("Z"+squared)+"-"+bracket("Z")+squared
              << setw(k+5) << bracket(textio::mu)
              << setw(k+5) << bracket(textio::mu+squared)+"-"+bracket(textio::mu)+squared << endl;
            for (auto &m : Z)
              o << indent(SUB) << std::left << setw(w) << m.first << setw(k) << m.second.avg()
                << setw(k+1) << Z2[m.first].avg()-pow(m.second.avg(),2)
                << setw(k) << mu[m.first].avg()
                << setw(k) << mu2[m.first].avg()-pow(mu[m.first].avg(),2)<< endl;
            return o.str();
          }

          Tmjson _json() override {
            Tmjson j;
            auto &_j = j[name]["mollist"];
            for (auto &m : Z) {
              _j[m.first]["Z"] = m.second.avg();
              _j[m.first]["Z2"] = Z2[m.first].avg();
              _j[m.first]["mu"] = mu[m.first].avg();
              _j[m.first]["mu2"] = mu2[m.first].avg(); 
            }
            return j;
          }

        public:
          ChargeMultipole(const Tmjson &j, Tspace &spc)  : AnalysisBase(j), spc(&spc) {
              name="Charge Multipole";
              auto& m = j["mollist"];
              for (auto &i : m) {   // loop over molecule names
                string molname = i.get<string>();
                auto it = spc.molList().find(molname);
                if (it != spc.molList().end())
                  molid.push_back(it->id);
                else
                  std::cerr << "# Charge multipole  warning: molecule not found!" << endl;
              }
            }

          std::set<string> exclusionlist; //!< Atom names listed here will be excluded from the analysis.
      };

    /**
     * @brief Multipolar decomposition between groups as a function of separation
     *
     * This will analyse the electrostatic energy between two groups as
     * a function of their mass center separation. Sampling consists of
     * the following:
     *
     * 1. The exact electrostatic energy is calculated by explicitly summing
     *    Coulomb interactions between charged particles
     * 2. Each group -- assumed to be a molecule -- is translated into a
     *    multipole (monopole, dipole, quadrupole)
     * 3. Multipolar interaction energies are calculated, summed, and tabulated
     *    together with the exact electrostatic interaction energy. Ideally
     *    (infinite number of terms) the multipoles should capture full
     *    electrostatics
     *
     * The points 1-3 above will be done as a function of group-to-group
     * mass center separation.
     *
     * Note also that the moments are defined with
     * respect to the *mass* center, not *charge* center. While for most
     * macromolecules there is only a minor difference between the two,
     * the latter is more appropriate and is planned for a future update.
     * A simply way to mimic this is to assign zero mass to all neutral
     * atoms in the molecule.
     *
     * The constructor takes the following `InputMap` keywords:
     *
     * Keyword             | Note
     * :------------------ | :--------------------------------------------
     * `multipoledist_dr`  | Distance resolution - default is 0.2 angstrom
     *
     * @date Malmo 2014
     * @note Needs testing!
     * @todo Add option to use charge center instead of mass center
     */
    template<class Tspace, class Tcoulomb=Potential::Coulomb>
      class MultipoleDistribution : public AnalysisBase {
        private:
          Energy::Nonbonded<Tspace,Tcoulomb> pot; // Coulombic hamiltonian

          string _info() override {
            return textio::header("Multipole Analysis");
          }

          struct data {
            double tot, ii, id, iq, dd;
            unsigned long int cnt;
            data() : cnt(0) {}
          };

          std::map<int,data> m; // slow, but OK for infrequent sampling
          double dr;            // distance resolution

          template<class Tgroup>
            Tensor<double> quadrupoleMoment(const Tspace &s, const Tgroup &g) const {
              Tensor<double> theta;
              theta.setZero();
              assert(g.size()<=(int)s.p.size());
              for (auto i : g) {
                Point t=s.p[i] - g.cm;
                s.geo.boundary(t);
                theta = theta + t*t.transpose()*s.p[i].charge;
              }
              return 0.5*theta;
            }

          // convert group to multipolar particle
          template<class Tgroup>
            DipoleParticle toMultipole(const Tspace &spc, const Tgroup &g) const {
              DipoleParticle m;
              m = g.cm;
              m.charge = netCharge(spc.p, g);            // monopole
              m.mu = Geometry::dipoleMoment(spc, g); // dipole
              m.muscalar = m.mu.norm();
              if (m.muscalar>1e-8)
                m.mu=m.mu/m.muscalar; 
              m.theta = quadrupoleMoment(spc, g);    // quadrupole
              return m;
            }

          template<class Tgroup>
            double g2g(const Tspace &spc, const Tgroup &g1, const Tgroup &g2) { 
              double u=0;
              for (auto i : g1)
                for (auto j : g2)
                  u += spc.p[i].charge * spc.p[j].charge /
                    spc.geo.dist( spc.p[i], spc.p[j] );
              return u * pot.pairpot.bjerrumLength();
            }

        public:

          MultipoleDistribution(InputMap &in) : pot(in) {
            name="Multipole Distribution";
            dr = in.get("multipoledist_dr", 0.1,
                "Distance resolution of multipole analysis");
          }

          /**
           * @brief Sample multipole energy
           * @param spc Simulation space
           * @param g1  Group with molecule 1
           * @param g2  Group with molecule 2
           * @note Group mass-centers (`Group::cm`) must be up-to-date before
           *       calling this function
           */
          template<class Tmultipole=DipoleParticle>
            void sample(Tspace &spc, Group &g1, Group &g2) {
                // multipoles and cm-cm distance
                auto a = toMultipole(spc,g1);
                auto b = toMultipole(spc,g2);
                auto r = spc.geo.vdist(g1.cm, g2.cm);
                double r2inv = 1/r.squaredNorm();
                double rinv = sqrt(r2inv);
                double r3inv = rinv * r2inv;

                // multipolar energy
                pot.setSpace(spc);
                data d;
                d.cnt++;
                d.tot = pot.g2g(spc.p, g1, g2); // exact el. energy
                d.ii = a.charge * b.charge * rinv; // ion-ion, etc.
                d.id = ( a.charge*b.mu.dot(r) - b.charge*a.mu.dot(r) ) * r3inv;
                d.dd = mu2mu(a.mu, b.mu, a.muscalar*b.muscalar, r);
                d.iq = q2quad(a.charge, b.theta, b.charge, a.theta, r);

                // add to grand average
                int key = to_bin(1/rinv,dr);
                auto it = m.find(key);
                if (it==m.end())
                  m[key]=d;
                else {
                  it->second.cnt++;
                  it->second.ii  += d.ii;
                  it->second.id  += d.id;
                  it->second.iq  += d.iq;
                  it->second.dd  += d.dd;
                  it->second.tot += d.tot;
                }
            }

          /** @brief Save multipole distribution to disk */
          void save(const string &filename) const {
            std::ofstream f(filename.c_str());
            if (f) {
              char w=12;
              auto lB=pot.pairpot.bjerrumLength();
              f.precision(4);
              f << "# Multipolar energy analysis (kT)\n"
                << std::left << setw(w) << "# r/AA" << std::right << setw(w) << "exact"
                << setw(w) << "total" << setw(w) << "ionion" << setw(w) << "iondip"
                << setw(w) << "dipdip" << setw(w) << "ionquad\n";
              for (auto &i : m)
                f << std::left
                  << setw(w) << i.first*dr                  // r
                  << std::right
                  << setw(w) << i.second.tot/i.second.cnt   // exact (already in kT)
                  << setw(w) << lB*(i.second.ii+i.second.id+i.second.dd+i.second.iq)/i.second.cnt // total
                  << setw(w) << lB*i.second.ii/i.second.cnt // individual poles...
                  << setw(w) << lB*i.second.id/i.second.cnt
                  << setw(w) << lB*i.second.dd/i.second.cnt
                  << setw(w) << lB*i.second.iq/i.second.cnt
                  << "\n";
            }
          }
      };

    /**
     * @brief Widom method for excess chemical potentials
     *
     * This class will use the ghost particle insertion technique
     * to insert a collection of particles which, when summed, should
     * have no net charge. This is used to calculate the mean excess
     * chemical potential and activity coefficient.
     */
    template<class Tparticle>
      class Widom : public AnalysisBase {
        private:
          Average<double> expsum; //!< Average of the excess chemical potential 

          string _info() {
            using namespace Faunus::textio;
            std::ostringstream o;
            o << pad(SUB,w, "Number of insertions") << expsum.cnt << endl
              << pad(SUB,w, "Excess chemical pot.") << muex() << kT << endl
              << pad(SUB,w, "Mean activity coefficient") << gamma() << endl
              << pad(SUB,w, "Ghost particles");
            for (auto &p : g)
              o << atom[p.id].name << " ";
            return o.str() + "\n";
          }

          void _test(UnitTest &test) { test("widom_muex", muex() ); }

        protected:
          std::vector<Tparticle> g; //!< Pool of ghost particles to insert (simultaneously)
        public:
          Widom() {
            name="Multi Particle Widom Analysis";
            cite="doi:10/dkv4s6";
          }

          void add(Tparticle p) { g.push_back(p); }

          /* @brief Add particle to insert - sum of added particle charges should be zero.*/
          template<class Tpvec>
            void add(Tpvec &p) {
              std::map<short,bool> map; // replace w. `std::set`
              for (auto i : p)
                map[ i.id ] = true;
              for (auto &m : map) {
                Tparticle a;
                a=atom[m.first];
                add(a);
              }
            }

          /** @brief Sampled mean activity coefficient */
          double gamma() { return exp(muex()); }

          /** @brief Sampled mean excess chemical potential */
          double muex() { return -log(expsum.avg())/g.size() ; }

          /** @brief Insert and analyse `n` times */
          template<class Tspace, class Tenergy>
            void sample(Tspace &spc, Tenergy &pot, int ghostin) {
              int n=g.size();
              if (n>0)
                  while (ghostin-->0) {
                    double du=0;
                    for (auto &i : g)
                      spc.geo.randompos(i);     // random ghost positions
                    for (auto &i : g)
                      du+=pot.all2p(spc.p, i);  // energy with all particles in space
                    for (int i=0; i<n-1; i++)
                      for (int j=i+1; j<n; j++)
                        du+=pot.p2p(g[i], g[j]);// energy between ghost particles
                    expsum += exp(-du);
                  }
            }
      };

    /**
     * @brief Single particle hard sphere Widom insertion with charge scaling
     *
     * This will calculate excess chemical potentials for single particles
     * in the primitive model of electrolytes. Use the `add()` functions
     * to add test or *ghost* particles and call `sample()` to perform single
     * particle insertions.
     * Inserted particles are *non-perturbing* and thus removed again after
     * sampling. Electroneutrality for insertions of charged species is
     * maintaing by charge re-scaling according to 
     *
     * - [Svensson and Woodward, Mol. Phys. 1988, 64:247]
     *   (http://doi.org/ft9bv9)
     *
     * Currently this works **only** for the primitive model of electrolytes, i.e.
     * hard, charged spheres interacting with a Coulomb potential.
     *
     * @warning Works only for the primitive model
     * @note This is a conversion of the Widom routine found in the `bulk.f`
     *       fortran program by Bolhuis/Jonsson/Akesson at Lund University.
     * @author Martin Trulsson and Mikael Lund
     * @date Lund / Prague 2007-2008.
     * @todo Rewrite to use _sample()
     */
    template<class Tspace>
      class WidomScaled : public AnalysisBase {

        private:

          typedef std::vector<double> Tvec;
          typedef typename Tspace::ParticleType Tparticle;
          typename Tspace::ParticleVector g;//!< list of test particles
          Tvec chel;          //!< electrostatic
          Tvec chhc;          //!< hard collision
          Tvec chex;          //!< excess
          Tvec chexw;         //!< excess
          Tvec chtot;         //!< total
          vector<Tvec> ewden; //!< charging denominator
          vector<Tvec> ewnom; //!< charging nominator
          vector<Tvec> chint; //!< charging integrand
          Tvec chid;          //!< ideal term
          Tvec expuw;
          vector<int> ihc,irej;
          int ghostin;        //< ghost insertions
          double lB;          //!< Bjerrum length [a]

          void init() {
            int gspec=g.size();
            chel.resize(gspec);
            chhc.resize(gspec);
            chex.resize(gspec);
            chtot.resize(gspec);
            ewden.resize(gspec);
            ewnom.resize(gspec);
            chint.resize(gspec);
            expuw.resize(gspec);
            chexw.resize(gspec);
            ihc.resize(gspec);
            irej.resize(gspec);

            for (int i=0; i<gspec; i++){
              chel[i]=0;
              chhc[i]=0;
              chex[i]=0;
              chtot[i]=0;
              ihc[i]=0;
              ewden[i].resize(11);
              ewnom[i].resize(11);
              chint[i].resize(11);
              for(int j=0; j<11; j++)
                ewden[i][j] = ewnom[i][j] = chint[i][j] = 0;
            }
          }

          template<class Tgeo>
            bool overlap(const Tparticle &a, const Tparticle &b, const Tgeo &geo)
            {
              double s=a.radius+b.radius;
              return (geo.sqdist(a,b)<s*s) ? true : false;
            }

          string _info() {
            using namespace textio;
            std::ostringstream o;
            double aint4,aint2,aint1;
            for(size_t i=0; i<g.size(); i++) {
              for(int cint=0; cint<11; cint++) {
                if(ewden[i][cint]==0)
                  std::cerr << "# WARNING: Widom denominator equals zero" << endl;
                else
                  chint[i][cint]=ewnom[i][cint]/ewden[i][cint];
              }
              aint4=chint[i][1]+chint[i][3]+chint[i][5]+chint[i][7]+chint[i][9];
              aint2=chint[i][2]+chint[i][4]+chint[i][6]+chint[i][8];
              aint1=chint[i][0]+chint[i][10];  
              chel[i]=1./30.*(aint1+2*aint2+4*aint4);
            }

            int cnttot=cnt*ghostin;
            o << pad(SUB,w,"Number of insertions") << cnttot << endl
              << pad(SUB,w,"Excess chemical potentials (kT)") << endl
              << "             total    elec.   hs             z        r"<< endl;
            char w=10;
            for (size_t i=0; i < g.size(); i++) {
              chhc[i]=-log(double(cnttot-ihc[i])/cnttot);
              chexw[i]=-log(expuw[i]);
              chex[i]=chhc[i]+chel[i];
              o.unsetf( std::ios_base::floatfield );
              o << "    [" << i << "] "
                << std::setprecision(4)
                << std::setw(w) << chex[i]
                << std::setw(w) << chel[i]
                << std::setw(w) << chhc[i]
                << std::setprecision(2) << std::fixed
                << std::setw(w) << g[i].charge
                << std::setw(w) << g[i].radius << endl;
            }
            return o.str();
          }

        public:

          /**
           * @param bjerrumLength Bjerrum length [angstrom]
           * @param insertions Number of insertions per call to `insert()`
           */
          WidomScaled(double bjerrumLength, int insertions) {
            assert(insertions>=0);
            assert(bjerrumLength>0);
            name="Single particle Widom insertion w. charge scaling"; 
            cite="doi:10/ft9bv9 + doi:10/dkv4s6"; 
            lB=bjerrumLength;
            ghostin=insertions;
          }

          /**
           * @brief Add ghost particle
           *
           * This will add particle `p` to the list of ghost particles
           * to insert.
           */
          void add(const Tparticle &p) {
            g.push_back(p);
            init();
          }

          /**
           * @brief Add ghost particles
           *
           * This will scan the particle vector for particles and each unique type
           * will be added to the list a ghost particles to insert.
           */
          template<class Tpvec>
            void add(const Tpvec &p) {
              std::set<typename Tparticle::Tid> ids;
              for (auto &i : p)
                ids.insert(i.id);
              for (auto i : ids) {
                Tparticle a;
                a=atom[i];
                add(a);
              }
            }

          /**
           * @brief Do test insertions and sample excess chemical potential 
           *
           * @param p List of particles to insert into. This will typically be the main
           *          particle vector, i.e. `Space::p`.
           * @param geo Geometry to use for distance calculations and random position generation
           */
          template<class Tpvec, class Tgeo>
            void sample(const Tpvec &p, Tgeo &geo) {
              assert(lB>0);
              if (!g.empty())
                if (!p.empty()) {
                    Tparticle ghost;
                    double u, cu;
                    for (int i = 0; i < ghostin; i++) {
                        geo.randompos(ghost);
                        int goverlap = 0;
                        for (size_t k = 0; k < g.size(); k++) {
                            ghost.radius = g[k].radius;
                            irej[k] = 0;
                            int j = 0;
                            while (!overlap(ghost, p[j], geo) && j < (int) p.size())
                                j++;
                            if (j != (int) p.size()) {
                                ihc[k]++;
                                irej[k] = 1;
                                goverlap++;
                            }
                        }

                        if (goverlap != (int) g.size()) {
                            cu = 0;
                            u = 0;  //elelectric potential (Coulomb only!)
                            for (auto &i : p) {
                                double invdi = 1 / geo.dist(ghost, i);
                                cu += invdi;
                                u += invdi * i.charge;
                            }
                            cu = cu * lB;
                            u = u * lB;
                            double ew, ewla, ewd;
                            for (size_t k = 0; k < g.size(); k++) {
                                if (irej[k] == 0) {
                                    expuw[k] += exp(-u * g[k].charge);
                                    for (int cint = 0; cint < 11; cint++) {
                                        ew = g[k].charge *
                                             (u - double(cint) * 0.1 * g[k].charge * cu / double(p.size()));
                                        ewla = ew * double(cint) * 0.1;
                                        ewd = exp(-ewla);
                                        ewden[k][cint] += ewd;
                                        ewnom[k][cint] += ew * ewd;
                                    }
                                }
                            }
                        }
                    }
                }
            }

      }; // end of WidomScaled

    /**
     * @brief Samples bilayer structure
     *
     * This was developed for coarse grained membrane models
     * but should be general enough for other uses.
     */
    class BilayerStructure : public AnalysisBase {

      private:

        inline string _info() {
          using namespace textio;
          std::ostringstream o;
          if (cnt>0)
            o << pad(SUB,w,"Lipid order parameter") << S << endl
              << pad(SUB,w,"Area per lipid") << A << " "+sigma+squared << endl;
          return o.str();
        }

        Average<double> S, A;

        void _test(UnitTest &t);

      public:

        inline BilayerStructure() {
          name="Bilayer structure";
          cite="doi:10/chqzjk";
        }

        template<class Tcuboid, class Tpvec, class Tgroup>
          void sample(Tcuboid &geo, Tpvec &p, Tgroup &lipids) {
              cnt++;
              S+=orderParameter(geo,p,lipids);
              A+=areaPerLipid(geo,p,lipids);
          }

        /**
         * @brief Sample lipid order parameter
         *
         * @f[
         * S = \frac{1}{2} \left ( 3 (\mathbf{an})^2 -1 \right )
         * @\]
         *
         * where `a` is the unit vector between the tail and the head group,
         * `n` is the normal to the bilayer plane.
         */
        template<class Tcuboid, class Tpvec, class Tgroup>
          static double
          orderParameter(Tcuboid &geo, Tpvec &p, Tgroup &lipids, Point n=Point(0,0,1)) {
            Average<double> S;
            for (int i=0; i<lipids.numMolecules(); i++) {
              Group g;
              lipids.getMolecule(i,g); // i'th lipid
              Point a = geo.vdist( p[g.front()], p[g.back()]).normalized();
              S += 0.5 * ( 3 * pow(a.dot(n),2) - 1 );
            }
            return S.avg();
          }

        /**
         * @brief Sample area per lipid (normalized by sigma)
         */
        template<class Tcuboid, class Tpvec>
          static double
          areaPerLipid(Tcuboid &geo, Tpvec &p, Group &lipids) {
            return geo.len.x() * geo.len.y() / lipids.numMolecules() * 2
              / pow(2*p[ lipids.front() ].radius,2);
          }
    };

    /**
     * @brief Analyse dielectric constant outside the cutoff limit.
     *
     * @note [Neumann, M. (1983) Mol. Phys., 50, 841-858].
     *
     * @param spc The space
     * @param filename Extention of filename from previous saved run (optional)
     */
    class DipoleAnalysis {
      private:
        Analysis::RadialDistribution<> rdf;
        Table2D<double,double> kw, mucorr_angle;
        Table2D<double,Average<double> > mucorr, mucorr_dist; 
        Histogram<double,unsigned int> HM_x,HM_y,HM_z,HM_x_box,HM_y_box,HM_z_box,HM2,HM2_box;
        Average<double> M_x,M_y,M_z,M_x_box,M_y_box,M_z_box,M2,M2_box,diel_std, V_t, groupDipole;
        vector<Average<double>> mu_abs;

        int sampleKW, atomsize;
        double cutoff2, N;
        double const_Diel, const_DielTinfoil, const_DielCM, const_DielRF, epsRF, constEpsRF;

      public:
        template<class Tspace, class Tinputmap>
          DipoleAnalysis(const Tspace &spc, Tinputmap &in) : 
            rdf(0.1),kw(0.1),mucorr_angle(0.1),mucorr(0.1),mucorr_dist(0.1),HM_x(0.1),HM_y(0.1),
            HM_z(0.1),HM_x_box(0.1),HM_y_box(0.1),HM_z_box(0.1),HM2(0.1),HM2_box(0.1) {
            sampleKW = 0;
            setCutoff(spc.geo.len_half.x());
            N = spc.p.size();
            const_Diel = pc::e*pc::e*1e10/(3*pc::kT()*pc::e0);
            updateConstants(spc.geo.getVolume());
            updateDielectricConstantRF(in.get("epsilon_rf",80.));
            atomsize = atom.size();
            mu_abs.resize(atomsize-1);
          }

        void setCutoff(double cutoff) {
          cutoff2 = cutoff*cutoff;
        }

        void updateDielectricConstantRF(double er) {
          epsRF = er;
          constEpsRF = 2*(epsRF - 1)/(2*epsRF + 1);
        }

        void updateConstants(double volume) {
          V_t += volume;
          const_DielTinfoil = const_Diel/V_t.avg();
          const_DielCM = const_DielTinfoil/3;
          const_DielRF = const_DielTinfoil/3;
        }

        /**
         * @brief Samples dipole-moment from dipole particles.
         * @param spc The space.
         */
        template<class Tspace>
          void sampleDP(Tspace &spc) {
            Point origin(0,0,0);
            Point mu(0,0,0);        // In e\AA
            Point mu_box(0,0,0);    // In e\AA

            for (auto &i : spc.p) {
              if (spc.geo.sqdist(i,origin)<cutoff2) {
                mu += i.mu*i.muscalar;
              } else {
                mu_box += i.mu*i.muscalar;
              }
              for(int j = 0; j < atomsize-1; j++)
                if(int(i.id) == j+1)
                  mu_abs[j] += i.muscalar;
            }
            mu_box += mu;
            samplePP(spc,mu,mu_box);
          }

        /**
         * @brief Samples dipole-moment from point particles.
         * 
         * @param spc The space
         * @param mu Dipoles to add to from within cutoff (optional)
         * @param mu_box Dipoles to add to from entire box (optional)
         */
        template<class Tspace>
          void samplePP(Tspace &spc, Point mu=Point(0,0,0), Point mu_box=Point(0,0,0)) {
            updateConstants(spc.geo.getVolume());
            Group all(0,spc.p.size()-1);
            all.setMassCenter(spc);
            mu += Geometry::dipoleMoment(spc,all,sqrt(cutoff2));
            mu_box += Geometry::dipoleMoment(spc,all);

            HM_x(mu.x())++;
            HM_y(mu.y())++;
            HM_z(mu.z())++;
            HM_x_box(mu_box.x())++;
            HM_y_box(mu_box.y())++;
            HM_z_box(mu_box.z())++;
            M_x += mu.x();
            M_y += mu.y();
            M_z += mu.z();
            M_x_box += mu_box.x();
            M_y_box += mu_box.y();
            M_z_box += mu_box.z();
            double sca = mu.dot(mu);
            HM2(sca)++;
            M2 += sca;
            sca = mu_box.dot(mu_box);
            HM2_box(sca)++;
            M2_box += sca;
            diel_std.add(getDielTinfoil());
            
            double mus_group = 0.0;
            for (auto gi : spc.groupList()) {
              Point m = Geometry::dipoleMoment(spc, *gi);
              for (auto i : *gi)
                m += spc.p[i].muscalar*spc.p[i].mu;
              mus_group += m.norm();
            }
            groupDipole += (mus_group / double(spc.groupList().size()));
          }

        /**
         * @brief Samples g(r), \f$ <\hat{\mu}(0) \cdot \hat{\mu}(r)> \f$, \f$ <\frac{1}{2} ( 3 \hat{\mu}(0) \cdot \hat{\mu}(r) - 1 )> \f$, Histogram(\f$ \hat{\mu}(0) \cdot \hat{\mu}(r) \f$) and distant-dependent Kirkwood-factor.
         * 
         * @param spc The space
         *
         */
        template<class Tspace>
          void sampleMuCorrelationAndKirkwood(const Tspace &spc) {
            double r, sca;
            int N = spc.p.size() - 1;
            for (int i = 0; i < N; i++) {
              kw(0) += spc.p[i].mu.dot(spc.p[i].mu)*spc.p[i].muscalar*spc.p[i].muscalar;
              for (int j = i+1.; j < N + 1; j++) {
                r = spc.geo.dist(spc.p[i],spc.p[j]); 
                rdf(r)++;
                sca = spc.p[i].mu.dot(spc.p[j].mu);
                mucorr_angle(sca) += 1.;
                mucorr(r) += sca;
                mucorr_dist(r) += 0.5*(3*sca*sca -1.);
                kw(r) += 2*sca*spc.p[i].muscalar*spc.p[j].muscalar;
              }
            }
            kw(0) += spc.p[N].mu.dot(spc.p[N].mu)*spc.p[N].muscalar*spc.p[N].muscalar;
            sampleKW++;
          }

        /**
         * @brief Returns dielectric constant (using Tinfoil conditions).
         * \f$ 1 + \frac{<M^2>}{3V\epsilon_0k_BT} \f$
         */
        double getDielTinfoil() {
          // 1 + ( ( ( 4 * pi * <M^2> ) / ( 3 * V * kT ) ) / ( 4 * pi * e0 ) )
          return ( 1 + M2_box.avg()*const_DielTinfoil); 
        }  
        
        /**
         * @brief Returns dielectric constant, \f$ \varepsilon_r \f$, according to
         * \f$ \frac{\varepsilon_r - 1}{\varepsilon_r + 2} \left[1 - \frac{\varepsilon_r - 1}{\varepsilon_r + 2}\tilde{T}(0) \right]^{-1} = \frac{4\pi}{3}\frac{\langle M^2 \rangle}{3Vk_BT} \f$
         * where
         * \f$ \tilde{T}(0) = erf(\alpha R_c) - ((\alpha R_c)^4 + 2(\alpha R_c)^2 + 3 )\frac{2\alpha R_ce^{-\alpha^2R_c^2}}{3\sqrt{\pi}}    \f$
         * 
         * @param kappa Damping-coefficient used in the Wolf potential
         * @param Rc Cut-off for the electrostatic potential
         * 
         * @warning Needs to be checked!
         */
        double getDielWolf(double kappa, double Rc) {
          double kappaRc = kappa*Rc;
          double kappaRc2 = kappaRc*kappaRc;
          double T = erf_x(kappaRc) - (2/(3*sqrt(pc::pi)))*exp(-kappaRc2)*(kappaRc2*kappaRc2 + 2.0*kappaRc2 + 3.0);
          return (((T + 2.0)*M2_box.avg()*const_DielTinfoil + 1.0)/( (T - 2.0)*M2_box.avg()*const_DielTinfoil + 1.0 ));
        }

        /**
         * @brief Returns dielectric constant ( Clausius-Mossotti ).
         * \f$ \frac{1 + \frac{2<M^2>}{9V\epsilon_0k_BT}}{1 - \frac{<M^2>}{9V\epsilon_0k_BT}} \f$
         * 
         * @warning Needs to be checked!
         */
        double getDielCM() {
          double temp = M2_box.avg()*const_DielCM;
          return ((1 + 2*temp)/(1 - temp));
        }  

        /**
         * @brief Returns dielectric constant when
         * \f$ \varepsilon_r = \varepsilon_{RF} \f$
         * according to 
         * \f$ \frac{(2\varepsilon_r + 1)(\varepsilon_r - 1)}{9\varepsilon_r} = \frac{4\pi}{3}\frac{\langle M^2 \rangle}{3Vk_BT} \f$
         * 
         * @warning Needs to be checked!
         */
        double getDielRF() {
          double avgRF = M2_box.avg()*const_DielRF;
          double tempEps = 2.25*avgRF + 0.25 + 0.75*sqrt(9*avgRF*avgRF + 2*avgRF + 1);
          return tempEps;
        }  

        /**
         * @brief Saves data to files. 
         * @param ext Extention of filename
         * @param reset If true, reset all averages after save (default: false)
         * 
         * @note \f$ g(r) \rightarrow \f$ gofr.dat+ext
         *       \f$ \mu(0)\cdot\mu(r) \rightarrow \f$ mucorr.dat+ext
         *       \f$ <\frac{1}{2} ( 3 \mu(0) \cdot \mu(r) - 1 )> \rightarrow \f$ mucorr_dist.dat+ext
         * 
         */
        void save(string ext="", bool reset=false) {
          rdf.save("gofr.dat"+ext);
          mucorr.save("mucorr.dat"+ext);
          mucorr_angle.save("mucorr_angle.dat"+ext);
          mucorr_dist.save("mucorr_dist.dat"+ext);
          kw.sumSave("kirkwood.dat"+ext,1.0/double(sampleKW));
          HM_x.save("hist_dip_x.dat"+ext);
          HM_y.save("hist_dip_y.dat"+ext);
          HM_z.save("hist_dip_z.dat"+ext);
          HM_x_box.save("hist_dip_x_box.dat"+ext);
          HM_y_box.save("hist_dip_y_box.dat"+ext);
          HM_z_box.save("hist_dip_z_box.dat"+ext);
          HM2.save("hist_dip2.dat"+ext);
          HM2_box.save("hist_dip2_box.dat"+ext);

          string filename = "dipoledata.dat"+ext;
          std::ofstream f(filename.c_str());
          f.precision(10);
          if (f) {
            if (M_x.cnt != 0)      f << "M_x " << M_x.cnt << " " << M_x.avg() << " " << M_x.sqsum << "\n";
            if (M_y.cnt != 0)      f << "M_y " << M_y.cnt << " " << M_y.avg() << " " << M_y.sqsum << "\n";
            if (M_z.cnt != 0)      f << "M_z " << M_z.cnt << " " << M_z.avg() << " " << M_z.sqsum << "\n";
            if (M_x_box.cnt != 0)  f << "M_x_box " << M_x_box.cnt << " " << M_x_box.avg() << " " << M_x_box.sqsum << "\n";
            if (M_y_box.cnt != 0)  f << "M_y_box " << M_y_box.cnt << " " << M_y_box.avg() << " " << M_y_box.sqsum << "\n";
            if (M_z_box.cnt != 0)  f << "M_z_box " << M_z_box.cnt << " " << M_z_box.avg() << " " << M_z_box.sqsum << "\n";
            if (M2.cnt != 0)       f << "M2 " << M2.cnt << " " << M2.avg() << " " << M2.sqsum << "\n";
            if (M2_box.cnt != 0)   f << "M2_box " << M2_box.cnt << " " << M2_box.avg() << " " << M2_box.sqsum << "\n";
            if (diel_std.cnt != 0) f << "diel_std " << diel_std.cnt << " " << diel_std.avg() << " " << diel_std.sqsum;
            for(int j = 0; j < atomsize -1 ; j++)
              if (mu_abs[j].cnt != 0)      
                f << "mu_abs_" << atom[j+1].name << " " << mu_abs[j].cnt << " " << mu_abs[j].avg() << " " << mu_abs[j].sqsum << "\n";
          }
          
          if(reset) {
            rdf.clear();
            mucorr.clear();
            mucorr_angle.clear();
            mucorr_dist.clear();
            kw.clear();
            HM_x.clear();
            HM_y.clear();
            HM_z.clear();
            HM_x_box.clear();
            HM_y_box.clear();
            HM_z_box.clear();
            HM2.clear();
            HM2_box.clear();
            M_x.reset();
            M_y.reset();
            M_z.reset();
            M_x_box.reset();
            M_y_box.reset();
            M_z_box.reset();
            M2.reset();
            M2_box.reset();
            diel_std.reset();
            for(int j = 0; j < atomsize -1 ; j++)
              mu_abs[j].reset();
          }
        }

        void load(string ext="") {
          if(ext == "none")
            ext = "";
          rdf.load("gofr.dat"+ext);
          mucorr.load("mucorr.dat"+ext);
          mucorr_angle.load("mucorr_angle.dat"+ext);
          mucorr_dist.load("mucorr_dist.dat"+ext);
          kw.load("kirkwood.dat"+ext);
          HM_x.load("hist_dip_x.dat"+ext);
          HM_y.load("hist_dip_y.dat"+ext);
          HM_z.load("hist_dip_z.dat"+ext);
          HM_x_box.load("hist_dip_x_box.dat"+ext);
          HM_y_box.load("hist_dip_y_box.dat"+ext);
          HM_z_box.load("hist_dip_z_box.dat"+ext);
          HM2.load("hist_dip2.dat"+ext);
          HM2_box.load("hist_dip2_box.dat"+ext);

          string filename = "dipoledata.dat"+ext;
          std::ifstream f(filename.c_str());
          int cnt_mu_abs = 0;
          if (f) {
            while (!f.eof()) {
              string name;
              int cnt;
              double average;
              double sqsum;
              f >> name >> cnt >> average >> sqsum;
              if(name == "M_x") {
                M_x.reset();
                Average<double> M_xt(average,sqsum,cnt);
                M_x = M_x + M_xt;
              }
              if(name == "M_y") {
                M_y.reset();
                Average<double>M_yt(average,sqsum,cnt);
                M_y = M_y + M_yt;
              }
              if(name == "M_z") {
                M_z.reset();
                Average<double> M_zt(average,sqsum,cnt);
                M_z = M_z + M_zt;
              }
              if(name == "M_x_box") {
                M_x_box.reset();
                Average<double> M_x_boxt(average,sqsum,cnt);
                M_x_box = M_x_box + M_x_boxt;
              }
              if(name == "M_y_box") {
                M_y_box.reset();
                Average<double> M_y_boxt(average,sqsum,cnt);
                M_y_box = M_y_box + M_y_boxt;
              }
              if(name == "M_z_box") {
                M_z_box.reset();
                Average<double> M_z_boxt(average,sqsum,cnt);
                M_z_box = M_z_box + M_z_boxt;
              }
              if(name == "M2") {
                M2.reset();
                Average<double> M2t(average,sqsum,cnt);
                M2 = M2 + M2t;
              }
              if(name == "M2_box") {
                M2_box.reset();
                Average<double> M2_boxt(average,sqsum,cnt);
                M2_box = M2_box + M2_boxt;
              }
              if(name == "diel_std") {
                diel_std.reset();
                Average<double> diel_stdt(average,sqsum,cnt);
                diel_std = diel_std + diel_stdt;
              }
              size_t found = name.find("mu_abs");
              if (found != string::npos) {
                Average<double> mu_abst(average,sqsum,cnt);
                mu_abs[cnt_mu_abs] = mu_abs[cnt_mu_abs] + mu_abst;
                cnt_mu_abs++;
              }
            }
          }
        }

        inline string info() {
          using namespace Faunus::textio;
          std::ostringstream o;
          o << header("Dipole analysis");
          o << indent(SUB) << epsilon_m+subr+"(Tinfoil)" << setw(22) << getDielTinfoil()
            << ", "+sigma+"=" << diel_std.stdev() << ", "+sigma+"/"+epsilon_m+subr+"="
            << (100*diel_std.stdev()/getDielTinfoil()) << percent << endl
            << indent(SUB) << bracket("M"+squared) << setw(27) << M2_box.avg()
            << " eA"+squared+", "+sigma+"=" << M2_box.stdev()
            << ", "+sigma+"/"+bracket("M"+squared)+"=" << (100*M2_box.stdev()/M2_box.avg())
            << percent << "\n"
            << indent(SUB) << bracket("M") << setw(25) << "( " << M_x_box.avg()
            << " , " << M_y_box.avg() << " , " << M_z_box.avg()
            << " ) eA\n"
            << indent(SUBSUB) << sigma << setw(25) << "( " << M_x_box.stdev()
            << " , " << M_y_box.stdev() << " , " << M_z_box.stdev()
            << " )\n";
            for(int j = 0; j < atomsize - 1; j++) {
              o << indent(SUB) << bracket("|"+mu+"|") << "(" << atom[j+1].name << ")" << setw(20) << mu_abs[j].avg() << " eÅ, "+sigma+"=" << mu_abs[j].stdev() << ", "+sigma+"/"+bracket("|"+mu+"|")+"=" << (100*mu_abs[j].stdev()/mu_abs[j].avg()) << percent << endl;
            }
            o << indent(SUBSUB) << bracket("|"+mu+"|") << setw(25) << groupDipole.avg() << " eÅ, "+sigma+"=" << groupDipole.stdev() << endl;
          return o.str();
        }
    };

    /*
     * Perhaps make this a template, taking T=double as parameter?
     */
    template<class T=double>
      class analyzeVector {
        private:
          std::vector<T> noise;
          int N;
          int lag;
          double mu;
          double sigma2;
          double F_X_LB;
          double F_X_BP;
          double F_X_stud;
          double sTd_alpha;
        public:
          inline analyzeVector(std::vector<T> noise_in) {
            noise = noise_in;
            N = noise.size();
            lag = std::round(std::round(std::log(N)));  // More general instead of the maybe more common lag=20'
            lag = N;                                  // Only meaningful for large N (???)
            initMu();
            initVariance();
            F_X_LB = 0;
            F_X_BP = 0;
            F_X_stud = 0;
            sTd_alpha = 0;
          }

          void setLag(int lag_in) {
            lag = lag_in;
          }

          void initMu() {
            mu = 0;
            for(int k = 0;k < N; k++) {
              mu += noise[k];
            }
            mu /= N;
          }

          double getMu() {
            return mu;
          }

          void initVariance() {
            sigma2 = 0;
            for(int k = 0;k < N; k++) {
              sigma2 += noise[k]*noise[k];
            }
            sigma2 -= mu*mu;
          }

          double getVariance() {
            return sigma2;
          }

          // Approximate cumulative distribution function for value alpha in Ljung-Box method
          double getF_X_LB() {
            return F_X_LB;
          }

          // Approximate cumulative distribution function for value alpha in Box-Pierce method
          double getF_X_BP() {
            return F_X_BP;
          }

          // Approximate cumulative distribution function for value alpha in studentTdistribution method
          double getF_X_stud() {
            return F_X_stud;
          }

          // Value of alpha to approximately get F_X_stud in studentTdistribution method (Method fails if (x*x/dof > 1), see line further down)
          double getStdAlpha() {
            return sTd_alpha;
          }

          /**
           * @brief Chi-squared distribution. 
           *        \f$ F(x;k) = \frac{\gamma\left(\frac{k}{2},\frac{x}{2}\right)}{\Gamma\left(\frac{k}{2}\right)} \f$ where \f$ s \f$ is half the lag.
           * 
           * @param significance The significance to reach.
           * @param chi2step Step size in the iteration.
           */
          double getChi2(double significance, double &F_X, double chi2_step=0.01) {
            double x = -chi2_step;
            double level = 1-significance;
            do {
              x += chi2_step;
              F_X = incompleteGamma(x/2)/std::tgamma(double(lag)/2);
            } while (level > F_X);
            return x;
          }

          /**
           * @brief Lower Incomplete Gamma Function.
           *        \f$ \gamma(s,x) = x^se^{-x}\sum_{k=0}^{\infty}\frac{x^k}{s(s+1)...(s+k)} \f$ where \f$ s \f$ is half the lag.
           * 
           * @param x Value to estimate for.
           */
          double incompleteGamma(double x){
            double s = double(lag)/2;
            double sum = 0;
            double term = 1.0/s;
            int n = 1;
            while (term != 0){
              sum += term;
              term *= (x/(s+n++));
            }
            return pow(x,s)*exp(-x)*sum;
          }

          double sampleAutocorrelation(double k) {
            double nom = 0;
            double den = 0;
            for(int t = 0; t < N-k;t++) {
              nom += (noise[t]-mu)*(noise[t+k]-mu);
              den += (noise[t]-mu)*(noise[t]-mu);
            }
            for(int t = N-k; t < N;t++) {
              den += (noise[t]-mu)*(noise[t]-mu);
            }
            return (nom/den);
          }

          /**
           * @brief The Ljung-Box test is a statistical test.
           *
           * This tests if a group of autocorrelations differ from zero, 
           * based on a number of lags. Initially it was developed for ARMA-processes.
           * It is a portmanteau test. More info at DOI: 10.1093/biomet/65.2.297
           *
           * @param alpha The significance of the test. With a probability of \f$ (1-\alpha)*100 \f$ % the result is true.
           */
          bool LjungBox(double alpha) {
            double Q = 0.0;
            F_X_LB = 0;
            for(int k = 0;k < lag; k++)
              Q += sampleAutocorrelation(k)/(N-k);

            if(Q*N*(N+2) > getChi2(alpha,F_X_LB))
              return false;
            return true;
          }

          /**
           * @brief The Box-Pierce test is a statistical test.
           *
           * This tests if a group of autocorrelations differ from zero. 
           * It tests the wider randomness based on a number of lags.
           * This is more simple, and not as accurate, as the Ljung_Box test.
           *
           * @param alpha The significance of the test. With a probability of
           * \f$ (1-\alpha)*100 \f$ % the result is true.
           */
          bool BoxPierce(double alpha) {
            double Q = 0.0;
            F_X_BP = 0;
            for(int k = 0;k < lag; k++)
              Q += sampleAutocorrelation(k);

            if(Q*N > getChi2(alpha,F_X_BP))
              return false;
            return true;
          }

          /**
           * @brief Hypergeometric function.
           *
           * This function uses \f$ x=(x)_1=(x)_2=... \f$ for x=a,x=b and x=c.
           * \f$ F_1(a,b,c;z) = \sum_{n=0}^{\infty}\frac{(a)_n(b)_n}{(c)_n}\frac{z^n}{n!} \f$
           * 
           * @param a Coefficient (usually a vector) 
           * @param b Coefficient (usually a vector) 
           * @param c Coefficient (usually a vector) 
           * @param z Value to estimate for. Only works for \f$ |z|<1 \f$.
           */
          double F2(double a,double b,double c, double z) {
            assert( std::abs(z) < 1 && "|z| is not smaller than 1!");
            int n = 0;
            int nfac = 1;
            double term = 0;
            double sum = 0;
            double coeff = a*b/c;
            do {
              term = coeff*(pow(z,n)/nfac);
              sum += term;
              nfac *= ++n;
            } while(term > 1e-30); // Some cutoff
            return sum;
          }

          /**
           * @brief Student's t-test distribution
           * 
           * @param alpha The significance of the test.
           *        With a probability of \f$ (1-\alpha)*100 \f$ % the result is true.
           * @param dof Degrees of freedom.
           */
          double studentTdistribution(double alpha, int dof, double x_step=0.01) {
            double level = 1 - alpha;
            F_X_stud = 0;
            double x = -x_step;
            do {
              x += 0.01;
              if(x*x/dof > 1) {
                x -= x_step;
                sTd_alpha = 1 - F_X_stud;
                break;
              }
              F_X_stud = 0.5+x*std::tgamma((dof+1)/2)*F2(0.5,(dof+1)/2,1.5,-x*x/dof)/(sqrt(pc::pi*dof)*std::tgamma(dof/2));
            } while (level > F_X_stud);
            return x;
          }

          /**
           * @brief Testing the null hypothesis that the mean is equal to zero. The degrees of freedom used in this test is N − 1. 
           * 
           * @param alpha The significance of the test. With a probability of \f$ (1-\alpha)*100 \f$ % the result is true.
           */
          bool oneSampleT(double alpha) {
            return (studentTdistribution(alpha, N-1) > sqrt(N/sigma2)*mu);
          }

          /**
           * @brief Returns the result of the LjungBox-, BoxPierce- and oneSampleT-tests.
           * 
           * @param alpha The significance of the test. With a probability of \f$ (1-\alpha)*100 \f$ % the result is true.
           */
          std::vector<bool> checkAll(double alpha) {
            std::vector<bool> tests(3);
            tests.at(0) = LjungBox(alpha);
            tests.at(1) = BoxPierce(alpha);
            tests.at(2) = oneSampleT(alpha);
            return tests;
          }

          string info(char w=0) {
            using namespace Faunus::textio;
            std::ostringstream o;
            o << "Sample size: " << N << ", Mean value: " << mu << ", Variance: " << sigma2 << ", Lag: " << lag << endl;
            o << "F_X(Ljung-Box): " << F_X_LB << ", F_X(Box_Pierce): " << F_X_BP << ", Significance(oneSampleT): " << sTd_alpha << endl;
            return o.str();
          }
      };

    template<typename Tspace>
      class CylindricalDensity : public AnalysisBase {
        private:

          int id;
          double zmin, zmax, dz, area;
          Tspace* spc;
          Table2D<double, Average<double> > data;

          inline string _info() override {
            using namespace Faunus::textio;
            std::ostringstream o;
            if (cnt>0) {
            }
            return o.str();
          }

          inline void _sample() override {
            for (double z=zmin; z<=zmax; z+=dz) {
              unsigned int n=0;
              for (auto &i : spc->p)
                if (i.id==id)
                  if (i.z()>=z)
                    if (i.z()<z+dz)
                      n++;
              data(z) += n / (area*dz);
            }
          }

        public:
          CylindricalDensity( const Tmjson &j, Tspace &spc ) : spc(&spc), data(0.2), AnalysisBase(j) {
              name="Cylindrical Density";
              zmin    = j["zmin"] | 0.0;
              zmax    = j["zmax"] | -zmin;
              dz      = j["dz"]   | 0.2;

              string atomtype = j["atomtype"] | string();
              cout << "atomtype = " << atomtype << endl;
              id      = atom[ atomtype ].id;

              auto ptr = dynamic_cast< Geometry::Cylinder* >( &(spc.geo) );
              if (ptr!=nullptr)
                area = std::acos(-1) * pow(ptr->getRadius(), 2);
              else area=0;
              cout << "area = " << area << endl;
            }

          void save(const string &file) {
            unsigned int n=0;
            for (auto i : spc->p)
              if (i.id==id)
                n++;
            data.save(file, spc->geo.getVolume()/n );
          }

          ~CylindricalDensity() {
            save("cyldensity.dat");
          }
      };

    /**
     * @brief Calculate excess pressure using virtual volume move
     *
     * This will perform a virtual volume move and calculate the
     * excess pressure according to
     *
     * @f[
     * \frac{p^{ex}}{k_BT} = -\frac{ \ln \langle
     * e^{-\Delta U / k_BT} \rangle_{NVT} }{ \Delta V }
     * @f]
     *
     * based on Widom perturbation. The energy as evaluated by
     * calculating all group-to-group interactions (`Energy::g2g`)
     * and, for atomic groups, the internal energy
     * (`Energy::g_internal`). For using the full Hamiltonian,
     * use the keyword `fullenergy` as shown below.
     *
     * JSON input:
     *
     * Keyword      | Description
     * :----------  | :-------------------------------------------
     * `nstep`      | Sample every n'th time `sample()` is called
     * `dV`         | Volume perturbation (angstrom cubed)
     * `fullenergy` | Use full Hamiltonian (default: False)
     *
     * More information:
     * - doi:10.1063/1.472721 (basics)
     * - doi:10.1063/1.4767375 (pressure tensor, surface tension etc.)
     *
     * @todo Untested for molecular systems
     * @note Be aware that external energies are currently disabled. Issue w. volume?
     */
    template<class Tspace>
      class VirtualVolumeMove : public AnalysisBase {
        private:
          typedef Energy::Energybase<Tspace> Tenergy;
          Tenergy* pot;
          Tspace* spc;
          Point dir;
          double dV;
          bool fullenergy;
          Average<double> duexp; // < exp(-du/kT) >

          void scale(double Vold, double Vnew) {
            for (auto g : spc->groupList())
              g->setMassCenter(*spc); // make sure CM's are up-to-date

            double xyz = cbrt( Vnew/Vold );
            double xy  = sqrt( Vnew/Vold );
            for (auto g : spc->groupList())
              g->scale(*spc, dir, xyz, xy); // scale trial coordinates to new volume

            spc->geo.setVolume( Vnew );
            pot->setSpace(*spc);
          }

          double energy(typename Tspace::ParticleVector &p) {
            if (fullenergy)
              return Energy::systemEnergy(*spc, *pot, p);

            double u=0;
            for (auto g : spc->groupList())
              if (g->isAtomic())
                u += pot->g_internal(p, *g);
            for (size_t i=0; i<spc->groupList().size()-1; i++)
              for (size_t j=i+1; j<spc->groupList().size(); j++)
                u += pot->g2g(p, *spc->groupList().at(i), *spc->groupList().at(j));
            return u;
          }

          void _sample() override {
            double Vold = spc->geo.getVolume();
            double Vnew = Vold + dV;

            double uold = energy(spc->p);
            scale(Vold, Vnew);
            double unew = energy(spc->trial);
            duexp += exp(-(uold-unew));

            // restore old configuration
            for (auto g : spc->groupList())
              g->undo(*spc);
            spc->geo.setVolume( Vold );
            pot->setSpace(*spc);

            assert(
                fabs(uold-energy(spc->p)) < 1e-7 && "System improperly restored!");
          }

          string _info() override {
            char w = 30;
            double pex = -log( duexp.avg() ) / dV;
            using namespace Faunus::textio;
            std::ostringstream o;
            if (cnt>0) {
              o << pad(SUB,w, "Volume perturbation (dV)") << dV << _angstrom + cubed + "\n"
                << pad(SUB,w, "Perturbation directions") << dir.transpose() << "\n"
                << pad(SUB,w, "Full Hamiltonian") << std::boolalpha << fullenergy << "\n"
                << pad(SUB,w, "Excess pressure") << pex << kT + "/" + angstrom + cubed
                << " = " << pex / 1.0_mM << " mM = " << pex / 1.0_Pa << " Pa\n";
            }
            return o.str();
          }

          void _test(UnitTest &test) override {
            double pex = -log( duexp.avg() ) / dV;
            test("virtualvolume_pressure_mM", pex/1.0_mM );
          }

        public:
          VirtualVolumeMove( const Tmjson &j, Tenergy &pot, Tspace &spc ) : AnalysisBase(j), spc(&spc), pot(&pot) {
            dV = j["dV"] | 0.1;
            dir = {1,1,1};  // scale directions
            fullenergy = j["fullenergy"] | false;
            name = "Virtual Volume Move";
            cite = "doi:10.1063/1.472721";
          }
      };


    template<typename Tspace>
    class WidomMolecule : public AnalysisBase {
    private:
      typedef Energy::Energybase<Tspace> Tenergy;
      Tspace *spc;
      Energy::Energybase<Tspace> *pot;
      int ninsert;
      string molecule;
      Point dir;
      int molid;

    public:
      Average<double> expu;

      void _sample() override {
        typedef MoleculeData<typename Tspace::ParticleVector> TMoleculeData;
        auto rins = RandomInserter<TMoleculeData>();
        rins.dir = dir;
        rins.checkOverlap = false;
        for (int i = 0; i < ninsert; ++i) {
          auto pin = rins(spc->geo, spc->p, spc->molecule[molid]); // ('spc->molecule' is a vector of molecules
          double u = pot->v2v(pin, spc->p); // energy between "ghost molecule" and system in kT
          expu += exp(-u); // widom average
        }
      }

      inline string _info() override {

        using namespace Faunus::textio;
        std::ostringstream o;
        char w = 30;
        if (cnt > 0) {
          o << pad(SUB, w, "Perturbation directions") << dir.transpose() << "\n"
            << pad(SUB, w, "Inserted molecule") << molecule << "\n"
            << pad(SUB, w, "Excess chemical potential") << expu.avg() << kT << "\n";
        }
        return o.str();
      }


      WidomMolecule(Tmjson &json, Tenergy &pot, Tspace &spc) :
          spc(&spc), pot(&pot), AnalysisBase(json["analysis"], "widommolecule") {
        name = "Widom Molecule";
        Tmjson json_analysis = json["analysis"];
        Tmjson json_widommolecule = json_analysis["widommolecule"];
        ninsert = json_widommolecule["ninsert"];
        dir << json_widommolecule["dir"];
        string molecule = json_widommolecule["molecule"];
        // look up the id of the molecule that we want to insert
        molid = -1;
        for (unsigned long i = 0; i < spc.molecule.size(); ++i) {
          if (spc.molecule[i].name == molecule) {
            molid = (int) i;
            break;
          }
        }
        if (molid == -1) {
          throw std::runtime_error("molecule " + molecule + " specified in 'widommolecule' does not exist");
        }

      }
    };




    /**
     * @brief Class for accumulating analysis classes
     *
     * Upon construction the JSON section `analysis` is searched
     * for the following keywords to activate various analysis
     * functions:
     *
     * Keyword           |  Description
     * :---------------- |  :----------------------------
     * `polymershape`    |  `Analysis::PolymerShape`
     * `virial`          |  `Analysis::VirialPressure`
     * `virtualvolume`   |  `Analysis::VirtualVolumeMove`
     * `chargemultipole` |  `Analysis::ChargeMultipole`
     * `cyldensity`      |  `Analysis::CylindricalDensity`
     * `widommolecule`  |  `Analysys::WidomMolecule`
     */
    class CombinedAnalysis : public AnalysisBase {
      private:
        vector<AnalysisBase *> v;
        string _info() override;
        void _sample() override;
      public:
        CombinedAnalysis(AnalysisBase *a, AnalysisBase *b);

        template<class Tspace, class Tpotential>
          CombinedAnalysis(const Tmjson &j, Tpotential &pot, Tspace &spc) {
            auto& m = j["analysis"];
            for (auto i = m.begin(); i != m.end(); ++i) {
              auto& val = i.value();
              if (i.key() == "virial")
                v.push_back(new VirialPressure<Tspace>(val, pot, spc));
              if (i.key() == "virtualvolume")
                v.push_back(new VirtualVolumeMove<Tspace>(val, pot, spc));
              if (i.key() == "polymershape")
                v.push_back(new PolymerShape<Tspace>(val, spc));
              if (i.key() == "cyldensity")
                v.push_back(new CylindricalDensity<Tspace>(val, spc));
              if (i.key() == "chargemultipole")
<<<<<<< HEAD
                v.push_back(new ChargeMultipole<Tspace>(j, spc));
              if (i.key() == "widommolecule") {
                v.push_back(new WidomMolecule<Tspace>(j, pot, spc));
              }
=======
                v.push_back(new ChargeMultipole<Tspace>(val, spc));
>>>>>>> fce00e86
            }
          }

        /** @brief Find pointer to given analysis type; `nullptr` if not found. */
        template<class Tanalysis>
          Tanalysis* get() {
            static_assert( std::is_base_of<AnalysisBase, Tanalysis>::value,
                "`Tanalysis` must be derived from `Analysis::Analysisbase`");
            for (auto b : v) {
              auto ptr = dynamic_cast<Tanalysis*>( b );
              if ( ptr != nullptr )
                return ptr;
            }
            return nullptr;
          }

        void sample();
        void test(UnitTest&);
        string info();
        Tmjson json();

        inline ~CombinedAnalysis() {
          std::ofstream f("analysis_out.json");
          if (f) {
            f << std::setw(4) << json() << std::endl;
            f.close();
          }
          for (auto i : v)
            delete i;
        }
    };

    CombinedAnalysis& operator+(AnalysisBase &a, AnalysisBase &b);

  }//namespace
}//namespace
#endif<|MERGE_RESOLUTION|>--- conflicted
+++ resolved
@@ -2237,14 +2237,10 @@
               if (i.key() == "cyldensity")
                 v.push_back(new CylindricalDensity<Tspace>(val, spc));
               if (i.key() == "chargemultipole")
-<<<<<<< HEAD
-                v.push_back(new ChargeMultipole<Tspace>(j, spc));
+                v.push_back(new ChargeMultipole<Tspace>(val, spc));
               if (i.key() == "widommolecule") {
-                v.push_back(new WidomMolecule<Tspace>(j, pot, spc));
-              }
-=======
-                v.push_back(new ChargeMultipole<Tspace>(val, spc));
->>>>>>> fce00e86
+                v.push_back(new WidomMolecule<Tspace>(val, pot, spc));
+              }
             }
           }
 
