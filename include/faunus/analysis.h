--- conflicted
+++ resolved
@@ -965,9 +965,9 @@
           return o.str();
         }
     };
+    
     /*
      * Perhaps make this a template, taking T=double as parameter?
-<<<<<<< HEAD
      */
     class checkWhiteNoise {
       private:
@@ -1044,136 +1044,5 @@
         }
     };
   }//namespace
-=======
-     *
-     class checkWhiteNoise {
-     private:
-     std::vector<double> noise;
-     int le;
-     double significance;
-     double lag;
-     double mu;
-     double sigma2;
-     public:
-     inline checkWhiteNoise(std::vector<double> noise_in,double significance_in, double lag_in) {
-     noise = noise_in;
-     significance = significance_in;
-     lag = lag_in;
-     le = noise.size();
-     getMu();
-     getVariance();
-     }
-
-     bool check(int h) {
-     double Q = 0.0;
-     for(int k = 0;k < h; k++) {
-     Q += noise[k]*noise[k+lag]/(le-k);
-     }
-     Q = le*(le+2)*Q;
-     double chi2 = getChi2(1-significance,h);
-     if(Q > chi2) {
-     return false;
-     } else {
-     return true;
-     }
-     }
-
-     void getMu() {
-     mu = 0;
-     for(int k = 0;k < le; k++) {
-     mu += noise[k];
-     }
-     mu /= le;
-     }
-
-     void getVariance() {
-     sigma2 = 0;
-     for(int k = 0;k < le; k++) {
-     sigma2 += noise[k]*noise[k];
-     }
-     sigma2 -= mu*mu;
-     }
-
-     double getChi2(double x, int k) {
-     if(x < 0) return 0.0;
-     return (1-(incgamma(x,k)/(Gamma(x))));
-     }
-
-     double incgamma (double x, double a){
-     double sum = 0;
-     double term = 1.0/a;
-     int n = 1;
-     while (term != 0){
-     sum = sum + term;
-     term = term*(x/(a+n));
-     n++;
-     }
-     return pow(x,a)*exp(-1*x)*sum;
-     }
-
-     double Gamma(double x) {
-     if(std::abs(x-(int)x) < 1e-6 && (int)x > 1) {
-     return (int)x*Gamma(((int)x)-1);
-} else if(std::abs(x-(int)x) < 1e-6 && (int)x == 1) {
-  return 1;
-}
-
-if(x <= 0) { 
-  return 0.0; 
-} else if(x <= 0.001) {
-  double constant = 0.577215664901532860606512090; // Euler's gamma constant
-  return 1.0/(x*(1.0 + constant*x));
-} else if(x <= 12) {
-  double y = x;
-  int n = 0;
-  bool arg_was_less_than_one = (y < 1.0);
-  if (arg_was_less_than_one) {
-    y += 1.0;
-  } else {
-    n = static_cast<int> (floor(y)) - 1;  // will use n later
-    y -= n;
-  }
-  static const double p[] =
-  {
-    -1.71618513886549492533811E+0,
-    2.47656508055759199108314E+1,
-    -3.79804256470945635097577E+2,
-    6.29331155312818442661052E+2,
-    8.66966202790413211295064E+2,
-    -3.14512729688483675254357E+4,
-    -3.61444134186911729807069E+4,
-    6.64561438202405440627855E+4};
-  static const double q[] =
-  {
-    -3.08402300119738975254353E+1,
-    3.15350626979604161529144E+2,
-    -1.01515636749021914166146E+3,
-    -3.10777167157231109440444E+3,
-    2.25381184209801510330112E+4,
-    4.75584627752788110767815E+3,
-    -1.34659959864969306392456E+5,
-    -1.15132259675553483497211E+5};
-  double num = 0.0;
-  double den = 1.0;
-  int i;
-  double z = y - 1;
-  for (i = 0; i < 8; i++) {
-    num = (num + p[i])*z;
-    den = den*z + q[i];
-  }
-  double result = num/den + 1.0;
-  if (arg_was_less_than_one) {
-    result /= (y-1.0);
-  } else {
-    for (i = 0; i < n; i++)
-      result *= y++;
-  }
-  return result;
-} else if (x > 171.624)
-return pc::infty;
-}
-};*/
-}//namespace
->>>>>>> 306d5b9e
 }//namespace
 #endif