--- conflicted
+++ resolved
@@ -160,10 +160,5 @@
 add_subdirectory(examples)
 
 if (EXISTS ${MYPLAYGROUND})
-<<<<<<< HEAD
-  add_subdirectory(${MYPLAYGROUND} ${MYPLAYGROUND})
-endif()
-=======
     add_subdirectory(${MYPLAYGROUND} ${MYPLAYGROUND})
 endif ()
->>>>>>> f9e64529
